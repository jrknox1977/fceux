﻿/* FCEUXD SP - NES/Famicom Emulator
 *
 * Copyright notice for this file:
 *  Copyright (C) 2005 Sebastian Porst
 *
 * This program is free software; you can redistribute it and/or modify
 * it under the terms of the GNU General Public License as published by
 * the Free Software Foundation; either version 2 of the License, or
 * (at your option) any later version.
 *
 * This program is distributed in the hope that it will be useful,
 * but WITHOUT ANY WARRANTY; without even the implied warranty of
 * MERCHANTABILITY or FITNESS FOR A PARTICULAR PURPOSE.  See the
 * GNU General Public License for more details.
 *
 * You should have received a copy of the GNU General Public License
 * along with this program; if not, write to the Free Software
 * Foundation, Inc., 51 Franklin Street, Fifth Floor, Boston, MA  02110-1301  USA
 */

#include "common.h"
#include "utils/xstring.h"
#include "debuggersp.h"
#include "debugger.h"
#include "../../fceu.h"
#include "../../debug.h"
#include "../../conddebug.h"

#include <stdio.h>
#include <string.h>
#include <assert.h>

int GetNesFileAddress(int A);

inline int RomPageIndexForAddress(int addr) { return (addr-0x8000)>>(debuggerPageSize); }

//old
//Name* lastBankNames = 0;
//Name* loadedBankNames = 0;

//new
Name* pageNames[32] = {0}; //the maximum number of pages we could have is 32, based on 1KB debuggerPageSize

//old
//int lastBank = -1;
//int loadedBank = -1;

//new
int pageNumbersLoaded[32] = {
	-1,-1,-1,-1,-1,-1,-1,-1,-1,-1,-1,-1,-1,-1,-1,-1,
	-1,-1,-1,-1,-1,-1,-1,-1,-1,-1,-1,-1,-1,-1,-1,-1,
};

Name* ramBankNames = 0;
bool ramBankNamesLoaded = false;

extern char LoadedRomFName[2048];
char NLfilename[2048];
bool symbDebugEnabled = true;
bool symbRegNames = true;
int debuggerWasActive = 0;
char temp_chr[40] = {0};
char delimiterChar[2] = "#";

INT_PTR CALLBACK nameDebuggerBookmarkCallB(HWND hwndDlg, UINT uMsg, WPARAM wParam, LPARAM lParam);
extern WNDPROC DefaultEditCtrlProc;
extern LRESULT APIENTRY FilterEditCtrlProc(HWND hDlg, UINT uMsg, WPARAM wP, LPARAM lP);

MemoryMappedRegister RegNames[] = {
	{"$2000", "PPU_CTRL"},
	{"$2001", "PPU_MASK"},
	{"$2002", "PPU_STATUS"},
	{"$2003", "PPU_OAM_ADDR"},
	{"$2004", "PPU_OAM_DATA"},
	{"$2005", "PPU_SCROLL"},
	{"$2006", "PPU_ADDRESS"},
	{"$2007", "PPU_DATA"},
	{"$4000", "SQ1_VOL"},
	{"$4001", "SQ1_SWEEP"},
	{"$4002", "SQ1_LO"},
	{"$4003", "SQ1_HI"},
	{"$4004", "SQ2_VOL"},
	{"$4005", "SQ2_SWEEP"},
	{"$4006", "SQ2_LO"},
	{"$4007", "SQ2_HI"},
	{"$4008", "TRI_LINEAR"},
//	{"$4009", "UNUSED"},
	{"$400A", "TRI_LO"},
	{"$400B", "TRI_HI"},
	{"$400C", "NOISE_VOL"},
//	{"$400D", "UNUSED"},
	{"$400E", "NOISE_LO"},
	{"$400F", "NOISE_HI"},
	{"$4010", "DMC_FREQ"},
	{"$4011", "DMC_RAW"},
	{"$4012", "DMC_START"},
	{"$4013", "DMC_LEN"},
	{"$4014", "OAM_DMA"},
	{"$4015", "APU_STATUS"},
	{"$4016", "JOY1"},
	{"$4017", "JOY2_FRAME"}
};

int RegNameCount = sizeof(RegNames)/sizeof(MemoryMappedRegister);

/**
* Tests whether a char is a valid hexadecimal character.
* 
* @param c The char to test
* @return True or false.
**/
int isHex(char c)
{
	return (c >= '0' && c <= '9') || (c >= 'A' && c <= 'F') || (c >= 'a' && c <= 'f');
}

/**
* Parses a line from a NL file.
* @param line The line to parse
* @param n The name structure to write the information to
*
* @return 0 if everything went OK. Otherwise an error code is returned.
**/
int parseLine(char* line, Name* n)
{
	char* pos;
	int llen;

	// Check parameters
	
	if (!line)
	{
		MessageBox(0, "Invalid parameter \"line\" in function parseLine", "Error", MB_OK | MB_ICONERROR);
		return 1;
	}
	
	if (!n)
	{
		MessageBox(0, "Invalid parameter \"n\" in function parseLine", "Error", MB_OK | MB_ICONERROR);
		return 2;
	}
	
	// Allow empty lines
	if (*line == '\r' || *line == '\n')
	{
		return -1;
	}
	
	// Attempt to tokenize the given line
	
	pos = strstr(line, delimiterChar);

	if (!pos)
	{
		// Found an invalid line
		return 3;
	}
	
	// Check if the first tokenized part (the offset) is valid
	
	*pos = 0;
	
	llen = (int)strlen(line);
	
	if (llen == 5) // Offset size of normal lines of the form $XXXX
	{
		if (line[0] != '$'
			|| !isHex(line[1])
			|| !isHex(line[2])
			|| !isHex(line[3])
			|| !isHex(line[4])
		)
		{
			return 4;
		}
	}
	else if (llen >= 7) // Offset size of array definition lines of the form $XXXX/YY
	{
		int i;
		if (line[0] != '$'
			|| !isHex(line[1])
			|| !isHex(line[2])
			|| !isHex(line[3])
			|| !isHex(line[4])
			|| line[5] != '/'
		)
		{
			return 5;
		}
		
		for (i=6;line[i];i++)
		{
			if (!isHex(line[i]))
			{
				return 6;
			}
		}
	}
	else // Lines that have an invalid size
	{
		return 7;
	}
	
	
	// TODO: Validate if the offset is in the correct NL file.

	// After validating the offset it's OK to store it
	n->offset = (char*)malloc(strlen(line) + 1);
	strcpy(n->offset, line);
	line = pos + 1;
	
	// Attempt to tokenize the string again to find the name of the address

	pos = strstr(line, delimiterChar);

	if (!pos)
	{
		// Found an invalid line
		return 8;
	}

	*pos = 0;
	
	if (*line)
	{
		if (strlen(line) > NL_MAX_NAME_LEN)
			line[NL_MAX_NAME_LEN + 1] = 0;
		n->name = (char*)malloc(strlen(line) + 1);
		strcpy(n->name, line);
	}
	else
	{
		// Properly initialize zero-length names too
		n->name = 0;
	}
	
	// Now it's clear that the line was valid. The rest of the line is the comment
	// that belongs to that line. Once again a real string is required though.
	
	line = pos + 1;

	if ((u8)*line > 0x0D)
	{
		if (strlen(line) > NL_MAX_MULTILINE_COMMENT_LEN)
			line[NL_MAX_MULTILINE_COMMENT_LEN + 1] = 0;
		// remove all backslashes after \r\n
		char* crlf_pos = strstr(line, "\r\n\\");
		while (crlf_pos)
		{
			strcpy(crlf_pos + 2, crlf_pos + 3);
			crlf_pos = strstr(crlf_pos + 2, "\r\n\\");
		}

		n->comment = (char*)malloc(strlen(line) + 1);
		strcpy(n->comment, line);
	}
	else
	{
		// Properly initialize zero-length comments too
		n->comment = 0;
	}
	
	// Everything went fine.
	return 0;
}

/**
* Parses an array of lines read from a NL file.
* @param lines The lines to parse
* @param filename The name of the file the lines were read from.
* 
* @return A pointer to the first Name structure built from the parsed lines.
**/
Name* parse(char* lines, const char* filename)
{
	char* pos, *size;
	Name* prev = 0, *cur, *first = 0;

	// Check the parameters
	if (!lines)
	{
		MessageBox(0, "Invalid parameter \"lines\" in function parse", "Error", MB_OK | MB_ICONERROR);
		return 0;
	}
	
	if (!filename)
	{
		MessageBox(0, "Invalid parameter \"filename\" in function parse", "Error", MB_OK | MB_ICONERROR);
		return 0;
	}
	
	// Begin the actual parsing
	
	do
	{
		int fail;

		// Allocate a name structure to hold the parsed data from the next line
		
		cur = (Name*)malloc(sizeof(Name));
		cur->offsetNumeric = 0;
		cur->offset = 0;
		cur->next = 0;
		cur->name = 0;
		cur->comment = 0;
		
		pos = lines;

		// This first loop attempts to read potential multi-line comments and add them
		// into a single comment.
		for(;;)
		{
			// Get the end of the next line
			pos = strstr(pos, "\n");

			// If there's no end of line or if the next line does not begin with a \ character
			// we can stop.
			if (!pos || pos[1] != '\\') break;
			
			// At this point we have the following situation. pos[0] and pos[1] can be overwritten
			/*
				pos	-1	0	1	2
					 ?	\n	\   ?
			*/
			
			// \r\n is needed in text boxes
			if (pos[-1] != '\r')
			{
				pos[0] = '\r';
				pos[1] = '\n';
			}
			pos += 2;
		}
		
		if (!pos)
		{
			// All lines were parsed
			break;
		}

		if (pos[-1] == '\r')
			pos[-1] = 0;
		else
			*pos = 0;

		// Attempt to parse the current line
		fail = parseLine(lines, cur);
		
		if (fail == -1)
		{
			continue;
		} else if (fail)
		{
			// Show an error to allow the user to correct the defect line
			const char* fmtString = "Error (Code: %d): Invalid line \"%s\" in NL file \"%s\"\n";
			char* msg = (char*)malloc(strlen(fmtString) + 8 + strlen(lines) + strlen(filename) + 1);
			sprintf(msg, fmtString, fail, lines, filename);
			MessageBox(0, msg, "Error", MB_OK | MB_ICONERROR);
			free(msg);
			lines = pos + 1;
			//MessageBox(0, lines, "Error", MB_OK | MB_ICONERROR);
			continue;
		}
		
		lines = pos + 1;
		
		// Check if the line is an array definition line
		
		size = strstr(cur->offset, "/");
			
		if (size && cur->name) // Array definition line
		{
			int arrlen, offset;
			
			*size = 0;
			
			// Attempt to read the length of the array and the array offset
			if (sscanf(size + 1, "%x", &arrlen) > 0 && sscanf(cur->offset + 1, "%x", &offset) > 0)
			{
				Name* nn = 0;
				int i;
				
				// Create a node for each element of the array
				for (i=0;i<=arrlen;i++)
				{
					char numbuff[10] = {0};

					nn = (Name*)malloc(sizeof(Name));
					nn->next = 0;
					
					// The comment is the same for each array element
					nn->comment = strdup(cur->comment);
					
					// The offset of the node
					nn->offset = (char*)malloc(6);
					sprintf(nn->offset, "$%04X", offset + i);
					nn->offsetNumeric = offset + i;
					
					// The name of an array address is of the form NAME[INDEX]
					sprintf(numbuff, "[%X]", i);
					
					nn->name = (char*)malloc(strlen(cur->name) + strlen(numbuff) + 1);
					strcpy(nn->name, cur->name);
					strcat(nn->name, numbuff);
					
					// Add the new node to the list of address nodes
					if (prev)
					{
						prev->next = nn;
						prev = prev->next;
					} else
					{
						first = prev = nn;
					}
					printf("nnoffset: %s, %d\n", nn->offset, nn->offsetNumeric);
				}
				
				// Free the allocated node
				free(cur->name);
				free(cur->comment);
				free(cur->offset);
				free(cur);
				
				cur = nn;
			}
			else
			{
				// I don't think it's possible to get here as the validity of
				// offset and array size has already been validated in parseLine
				continue;
			}
		} else
		{
			unsigned int tempOffset;
			sscanf(cur->offset, "%*[$]%4X", &(tempOffset));
			cur->offsetNumeric = (uint16)tempOffset;
			// Add the node to the list of address nodes
			if (prev)
			{
				prev->next = cur;
				prev = prev->next;
			}
			else
			{
				first = prev = cur;
			}
		}
	} while (pos);

	// Return the first node in the list of address nodes
	return first;
}

/**
* Load and parse an entire NL file
* @param filename Name of the file to parse
*
* @return A pointer to the first Name structure built from the file data.
**/
Name* parseNameFile(const char* filename)
{
	char* buffer;
	Name* n = 0;

	// Attempt to read the file
	FILE* f = fopen(filename, "rb");

	if (f)
	{
//		__asm (".byte 0xcc");
		// Get the file size
		int lSize;
		fseek (f , 0 , SEEK_END);
		lSize = ftell(f) + 1;
		
		// Allocate sufficient buffer space
		rewind (f);
		
		buffer = (char*)malloc(lSize);

		if (buffer)
		{
			// Read the file and parse it
			memset(buffer, 0, lSize);
			fread(buffer, 1, lSize - 1, f);
			n = parse(buffer, filename);

			fclose(f);
			free(buffer);
		}
	}

	return n;
}

/**
* Frees an entire list of Name nodes starting with the given node.
* 
* @param n The node to start with (0 is a valid value)
**/
void freeList(Name* n)
{
	Name* next;
	
	while (n)
	{
		if (n->offset) free(n->offset);
		if (n->name) free(n->name);
		if (n->comment) free(n->comment);
		
		next = n->next;
		free(n);
		n = next;
	}
}

/**
* Replaces all offsets in a string with the names that were given to those offsets
* The caller needs to make sure that str is large enough.
* 
* @param list NL list of address definitions
* @param str The string where replacing takes place.
* @param addressesLog Vector for collecting addresses that were replaced by names
**/
void replaceNames(Name* list, char* str, std::vector<uint16>* addressesLog)
{
	static char buff[1001];
	char* pos;
	char* src;

	Name* listRoot = list;

	while (list)
	{
		if (list->name)
		{
			//don't do replacements if we're not mapped appropriately
			if(listRoot != getNamesPointerForAddress(list->offsetNumeric))
			{
				list = list->next;
				continue;
			}

			*buff = 0;
			src = str;

			int addrlen = 5;

			//zero 30-nov-2017 - handle zero page differently
			char test[64];
			strcpy(test, list->offset);
			if(!strncmp(test,"$00",3))
			{
				strcpy(test,"$");
				strcat(test,list->offset+3);
				addrlen = 3;
			}

			for(;;)
			{
				int myAddrlen = addrlen;

				//first, check for the (potentially) shortened zero page address
				pos = strstr(src, test);
				if(pos)
				{
					//next character must not be another part of a longer hex value
					if(pos[3] >= '0' && pos[3] <= '9') pos = NULL;
					else if(pos[3] >= 'A' && pos[3] <= 'F') pos = NULL;
				}
				if(!pos)
				{
					//if we didnt find that, check for the full $ABCD thing
					pos = strstr(src, list->offset);
					//if we didnt find that, bail
					if(!pos) break;
					
					//otherwise we found a length-5 token to replace
					myAddrlen = 5;
				}

				//special hack: sometimes we have #$00, and we dont want to replace that.
				//(this isn't a problem with $0000 because on the 6502 we ... dont.. have ... #$XXXX ?
				//honestly, I don't know anything about this CPU. don't tell anyone.
				//I'm just inferring from the fact that the algorithm previously relied on that assumption...
				if(pos[-1] == '#')
				{
					src = pos + myAddrlen;
					continue;
				}
				
				//zero 30-nov-2017 - change how this works so we can display the address still
				//append beginning part, plus addrlen for the offset
				strncat(buff,src,pos-src+myAddrlen);
				//append a space
				strcat(buff," ");
				//append the label
				strcat(buff, list->name);
				//begin processing after that offset
				src = pos + myAddrlen;

				if (addressesLog)
					addressesLog->push_back(list->offsetNumeric);
			}
			// if any offsets were changed, replace str by buff
			if (*buff)
			{
				strcat(buff, src);
				// replace whole str
				strcpy(str, buff);
			}
		}
		list = list->next;
	}

	for (int i = 0; i < RegNameCount; i++) {
		if (!symbRegNames) break;
		// copypaste, because Name* is too complex to abstract
		*buff = 0;
		src = str;

		while (pos = strstr(src, RegNames[i].offset)) {
			*pos = 0;
			strcat(buff, src);
			strcat(buff, RegNames[i].name);
			src = pos + 5;
		}
		if (*buff) {
			strcat(buff, src);
			strcpy(str, buff);
		}
	}
}

/**
* Searches an address node in a list of address nodes. The found node
* has the same offset as the passed parameter offs.
*
* @param node The address node list
* @offs The offset to search
* @return The node that has the given offset or 0.
**/
Name* findNode(Name* node, const char* offset)
{
	while (node)
	{
		if (!strcmp(node->offset, offset))
			return node;
		
		node = node->next;
	}
	return 0;
}
// same, but with offsetNumeric
Name* findNode(Name* node, uint16 offsetNumeric)
{
	while (node)
	{
		if (node->offsetNumeric == offsetNumeric)
			return node;
		
		node = node->next;
	}
	return 0;
}

char* generateNLFilenameForAddress(uint16 address)
{
	if (address < 0x8000)
	{
		// The NL file for the RAM addresses has the name nesrom.nes.ram.nl
		strcpy(NLfilename, mass_replace(LoadedRomFName, "|", ".").c_str());
		strcat(NLfilename, ".ram.nl");
	} else
	{
		int bank = getBank(address);
		#ifdef DW3_NL_0F_1F_HACK
		if(bank == 0x0F)
			bank = 0x1F;
		#endif
		sprintf(NLfilename, "%s.%X.nl", mass_replace(LoadedRomFName, "|", ".").c_str(), bank);
	}
	return NLfilename;
}
Name* getNamesPointerForAddress(uint16 address)
{
	if(address >= 0x8000)
	{
		return pageNames[RomPageIndexForAddress(address)];
	}
	else
	{
		return ramBankNames;
	}
}
void setNamesPointerForAddress(uint16 address, Name* newNode)
{
	if (address >= 0x8000)
	{
		pageNames[RomPageIndexForAddress(address)] = newNode;
	}
	else
	{
		ramBankNames = newNode;
	}
}

/**
* Loads the necessary NL files
**/
// TODO: instead of loading from disk every time the "loadedBankNames" changes, it's better to cache loaded linkedlists in memory
void loadNameFiles()
{
	int cb;

	if (!ramBankNamesLoaded)
	{
		ramBankNamesLoaded = true;
		// load RAM names
		if (ramBankNames)
			free(ramBankNames);
		
		// Load the address descriptions for the RAM addresses
		ramBankNames = parseNameFile(generateNLFilenameForAddress(0x0000));
	}

	int nPages = 1<<(15-debuggerPageSize);

	for(int i=0;i<nPages;i++)
	{
		int pageIndexAddress = 0x8000 + (1<<debuggerPageSize)*i;

		// Find out which bank is loaded at the page index
		cb = getBank(pageIndexAddress);
		if (cb == -1) // No bank was loaded at that offset
		{
			free(pageNames[i]);
			pageNames[i] = 0;
		}
		else if (cb != pageNumbersLoaded[i])
		{
			// If the bank changed since loading the NL files the last time it's necessary
			// to load the address descriptions of the new bank.
			pageNumbersLoaded[i] = cb;

			if (pageNames[i])
				freeList(pageNames[i]);

			// Load new address definitions
			pageNames[i] = parseNameFile(generateNLFilenameForAddress(pageIndexAddress));
		}
	} //loop across pages
}

// bookmarks
std::vector <std::pair<unsigned int, std::string>> bookmarks; // first:address second:name

/**
* Returns the bookmark address of a CPU bookmark identified by its index.
* The caller must make sure that the index is valid.
*
* @param hwnd HWND of the debugger window
* @param index Index of the bookmark
**/
unsigned int getBookmarkAddress(unsigned int index)
{
	if (index < bookmarks.size())
		return bookmarks[index].first;
	else
		return 0;
}

/**
* Takes the offset from the debugger bookmark edit field and adds a debugger
* bookmark with that offset to the bookmark list if the offset is valid.
*
* @param hwnd HWMD of the debugger window
**/
void AddDebuggerBookmark(HWND hwnd)
{
	char buffer[5] = {0};
	GetDlgItemText(hwnd, IDC_DEBUGGER_BOOKMARK, buffer, 5);
	int address = offsetStringToInt(BT_C, buffer);
	// Make sure the offset is valid
	if (address == -1 || address > 0xFFFF)
	{
		MessageBox(hwnd, "Invalid offset", "Error", MB_OK | MB_ICONERROR);
		return;
	}
/*
	int index = 0;
	for (std::vector<std::pair<unsigned int, std::string>>::iterator it = bookmarks.begin(); it != bookmarks.end(); ++it)
	{
		if (it->first == address)
		{
			// select this bookmark to notify it already have a bookmark
			SendDlgItemMessage(hwnd, LIST_DEBUGGER_BOOKMARKS, LB_SETCURSEL, index, 0);
			return;
		}
		++index;
	}
	*/

	int index = bookmarks.size();
	// try to find Symbolic name for this address
	Name* node = findNode(getNamesPointerForAddress(address), address);
	std::pair<unsigned int, std::string> bookmark(address, node && node->name ? node->name : "");
	if (DialogBoxParam(fceu_hInstance, "NAMEBOOKMARKDLGDEBUGGER", hwnd, nameDebuggerBookmarkCallB, (LPARAM)&bookmark))
	{
		bookmarks.push_back(bookmark);
		// add new item to ListBox
		char buffer[256];
		sprintf(buffer, "%04X %s", bookmark.first, bookmark.second.c_str());
		SendDlgItemMessage(hwnd, LIST_DEBUGGER_BOOKMARKS, LB_ADDSTRING, 0, (LPARAM)buffer);
		// select this item
		SendDlgItemMessage(hwnd, LIST_DEBUGGER_BOOKMARKS, LB_SETCURSEL, index, 0);
	}

}

/**
* Removes a debugger bookmark
* 
* @param hwnd HWND of the debugger window
**/
void DeleteDebuggerBookmark(HWND hwnd)
{
	// Get the selected bookmark
	unsigned int selectedItem = SendDlgItemMessage(hwnd, LIST_DEBUGGER_BOOKMARKS, LB_GETCURSEL, 0, 0);
	
	if (selectedItem == LB_ERR)
	{
		MessageBox(hwnd, "Please select a bookmark from the list", "Error", MB_OK | MB_ICONERROR);
		return;
	} else
	{
		// Erase the selected bookmark
		bookmarks.erase(bookmarks.begin() + selectedItem);
		SendDlgItemMessage(hwnd, LIST_DEBUGGER_BOOKMARKS, LB_DELETESTRING, selectedItem, 0);
		// Select next item
		if (selectedItem >= (bookmarks.size() - 1))
			// select last item
			SendDlgItemMessage(hwnd, LIST_DEBUGGER_BOOKMARKS, LB_SETCURSEL, bookmarks.size() - 1, 0);
		else
			SendDlgItemMessage(hwnd, LIST_DEBUGGER_BOOKMARKS, LB_SETCURSEL, selectedItem, 0);

	}
}

void EditDebuggerBookmark(HWND hwnd)
{
	// Get the selected bookmark
	int selectedItem = SendDlgItemMessage(hwnd, LIST_DEBUGGER_BOOKMARKS, LB_GETCURSEL, 0, 0);
	if (selectedItem == LB_ERR || selectedItem >= (int)bookmarks.size())
	{
		MessageBox(hwnd, "Please select a bookmark from the list", "Error", MB_OK | MB_ICONERROR);
		return;
	} else
	{
		std::pair<unsigned int, std::string> bookmark = bookmarks[selectedItem];
		if (!bookmark.second.size())
		{
			// try to find the same address in bookmarks
			for (int i = bookmarks.size() - 1; i>= 0; i--)
			{
				if (i != selectedItem && bookmarks[i].first == bookmarks[selectedItem].first && bookmarks[i].second.size())
				{
					bookmark.second = bookmarks[i].second;
					break;
				}
			}
		}
		// Show the bookmark name dialog
		if (DialogBoxParam(fceu_hInstance, "NAMEBOOKMARKDLGDEBUGGER", hwnd, nameDebuggerBookmarkCallB, (LPARAM)&bookmark))
		{
			// Rename the selected bookmark
			bookmarks[selectedItem] = bookmark;
			SendDlgItemMessage(hwnd, LIST_DEBUGGER_BOOKMARKS, LB_DELETESTRING, selectedItem, 0);
			char buffer[256];
			sprintf(buffer, "%04X %s", bookmarks[selectedItem].first, bookmarks[selectedItem].second.c_str());
			SendDlgItemMessage(hwnd, LIST_DEBUGGER_BOOKMARKS, LB_INSERTSTRING, selectedItem, (LPARAM)buffer);
			// Reselect the item (selection disappeared when it was deleted)
			SendDlgItemMessage(hwnd, LIST_DEBUGGER_BOOKMARKS, LB_SETCURSEL, selectedItem, 0);
		}
	}
}

void DeleteAllDebuggerBookmarks()
{
	bookmarks.resize(0);
}

void FillDebuggerBookmarkListbox(HWND hwnd)
{		
	SendDlgItemMessage(hwnd, LIST_DEBUGGER_BOOKMARKS, LB_RESETCONTENT, 0, 0);
	char buffer[256];
	for (unsigned int i = 0; i < bookmarks.size(); ++i)
	{
		sprintf(buffer, "%04X %s", bookmarks[i].first, bookmarks[i].second.c_str());
		SendDlgItemMessage(hwnd, LIST_DEBUGGER_BOOKMARKS, LB_ADDSTRING, 0, (LPARAM)buffer);
	}
}

/**
* Shows the code at the bookmark address in the disassembly window
*
* @param hwnd HWND of the debugger window
**/
void GoToDebuggerBookmark(HWND hwnd)
{
	int selectedItem = SendDlgItemMessage(hwnd, LIST_DEBUGGER_BOOKMARKS, LB_GETCURSEL, 0, 0);
	// If no bookmark is selected just return
	if (selectedItem == LB_ERR) return;
	unsigned int n = getBookmarkAddress(selectedItem);
	Disassemble(hwnd, IDC_DEBUGGER_DISASSEMBLY, IDC_DEBUGGER_DISASSEMBLY_VSCR, n);
}

INT_PTR CALLBACK SymbolicNamingCallB(HWND hwndDlg, UINT uMsg, WPARAM wParam, LPARAM lParam)
{
	switch(uMsg)
	{
		case WM_INITDIALOG:
		{
			CenterWindow(hwndDlg);
			unsigned int newAddress = lParam;
			// filename
			generateNLFilenameForAddress(newAddress);
			SetDlgItemText(hwndDlg, IDC_SYMBOLIC_FILENAME, NLfilename);
			// offset
			sprintf(temp_chr, "$%04X", newAddress);
			SetDlgItemText(hwndDlg, IDC_SYMBOLIC_ADDRESS, temp_chr);
			Name* node = findNode(getNamesPointerForAddress(newAddress), newAddress);
			if (node)
			{
				if (node->name && node->name[0])
					SetDlgItemText(hwndDlg, IDC_SYMBOLIC_NAME, node->name);
				if (node->comment && node->comment[0])
					SetDlgItemText(hwndDlg, IDC_SYMBOLIC_COMMENT, node->comment);
			}
			SetDlgItemText(hwndDlg, IDC_EDIT_SYMBOLIC_ARRAY, "10");
			SetDlgItemText(hwndDlg, IDC_EDIT_SYMBOLIC_INIT, "0");
			// set focus to IDC_SYMBOLIC_NAME
			SendMessage(hwndDlg, WM_NEXTDLGCTL, (WPARAM)GetDlgItem(hwndDlg, IDC_SYMBOLIC_NAME), true);
			//always set the limits
			SendDlgItemMessage(hwndDlg, IDC_SYMBOLIC_NAME, EM_SETLIMITTEXT, NL_MAX_NAME_LEN, 0);
			SendDlgItemMessage(hwndDlg, IDC_SYMBOLIC_COMMENT, EM_SETLIMITTEXT, NL_MAX_MULTILINE_COMMENT_LEN, 0);
			SendDlgItemMessage(hwndDlg, IDC_EDIT_SYMBOLIC_ARRAY, EM_SETLIMITTEXT, 2, 0);
			SendDlgItemMessage(hwndDlg, IDC_EDIT_SYMBOLIC_INIT, EM_SETLIMITTEXT, 2, 0);
			DefaultEditCtrlProc = (WNDPROC)SetWindowLongPtr(GetDlgItem(hwndDlg, IDC_EDIT_SYMBOLIC_ARRAY), GWLP_WNDPROC, (LONG_PTR)FilterEditCtrlProc);
			DefaultEditCtrlProc = (WNDPROC)SetWindowLongPtr(GetDlgItem(hwndDlg, IDC_EDIT_SYMBOLIC_INIT), GWLP_WNDPROC, (LONG_PTR)FilterEditCtrlProc);

			CheckDlgButton(hwndDlg, IDC_CHECK_SYMBOLIC_NAME_OVERWRITE, BST_CHECKED);
			CheckDlgButton(hwndDlg, IDC_CHECK_SYMBOLIC_COMMENT_ARRAY_HEAD, BST_CHECKED);
			break;
		}
		case WM_CLOSE:
		case WM_QUIT:
			break;
		case WM_COMMAND:
		{
			switch(HIWORD(wParam))
			{
				case BN_CLICKED:
				{
					switch(LOWORD(wParam))
					{
						case IDC_CHECK_SYMBOLIC_DELETE:
						{
							bool delete_mode = IsDlgButtonChecked(hwndDlg, IDC_CHECK_SYMBOLIC_DELETE) == BST_CHECKED;
							EnableWindow(GetDlgItem(hwndDlg, IDC_STATIC_SYMBOLIC_NAME), !delete_mode);
							EnableWindow(GetDlgItem(hwndDlg, IDC_STATIC_SYMBOLIC_COMMENT), !delete_mode);
							EnableWindow(GetDlgItem(hwndDlg, IDC_SYMBOLIC_NAME), !delete_mode);
							EnableWindow(GetDlgItem(hwndDlg, IDC_SYMBOLIC_COMMENT), !delete_mode);
							EnableWindow(GetDlgItem(hwndDlg, IDC_CHECK_SYMBOLIC_NAME_OVERWRITE), !delete_mode);
							if (delete_mode)
							{
								EnableWindow(GetDlgItem(hwndDlg, IDC_CHECK_SYMBOLIC_COMMENT_OVERWRITE), FALSE);
								EnableWindow(GetDlgItem(hwndDlg, IDC_CHECK_SYMBOLIC_COMMENT_ARRAY_HEAD), FALSE);
								EnableWindow(GetDlgItem(hwndDlg, IDC_STATIC_SYMBOLIC_INIT), FALSE);
								EnableWindow(GetDlgItem(hwndDlg, IDC_EDIT_SYMBOLIC_INIT), FALSE);
							} else
							{
								bool array_chk = IsDlgButtonChecked(hwndDlg, IDC_CHECK_SYMBOLIC_ARRAY) == BST_CHECKED;
								bool comment_head_only = IsDlgButtonChecked(hwndDlg, IDC_CHECK_SYMBOLIC_COMMENT_ARRAY_HEAD) == BST_CHECKED;
								EnableWindow(GetDlgItem(hwndDlg, IDC_CHECK_SYMBOLIC_COMMENT_ARRAY_HEAD), array_chk);
								EnableWindow(GetDlgItem(hwndDlg, IDC_CHECK_SYMBOLIC_NAME_OVERWRITE), array_chk);
								EnableWindow(GetDlgItem(hwndDlg, IDC_CHECK_SYMBOLIC_COMMENT_OVERWRITE), array_chk && !comment_head_only);
								EnableWindow(GetDlgItem(hwndDlg, IDC_STATIC_SYMBOLIC_INIT), array_chk);
								EnableWindow(GetDlgItem(hwndDlg, IDC_EDIT_SYMBOLIC_INIT), array_chk);
							}
							break;
						}
						case IDC_CHECK_SYMBOLIC_ARRAY:
						{
							bool array_chk = IsDlgButtonChecked(hwndDlg, IDC_CHECK_SYMBOLIC_ARRAY) == BST_CHECKED;
							bool delete_mode = IsDlgButtonChecked(hwndDlg, IDC_CHECK_SYMBOLIC_DELETE) == BST_CHECKED;
							bool comment_head_only = IsDlgButtonChecked(hwndDlg, IDC_CHECK_SYMBOLIC_COMMENT_ARRAY_HEAD) == BST_CHECKED;
							EnableWindow(GetDlgItem(hwndDlg, IDC_CHECK_SYMBOLIC_NAME_OVERWRITE), array_chk && !delete_mode);
							EnableWindow(GetDlgItem(hwndDlg, IDC_CHECK_SYMBOLIC_COMMENT_ARRAY_HEAD), array_chk && !delete_mode);
							EnableWindow(GetDlgItem(hwndDlg, IDC_CHECK_SYMBOLIC_COMMENT_OVERWRITE), array_chk && !comment_head_only && !delete_mode);
							EnableWindow(GetDlgItem(hwndDlg, IDC_EDIT_SYMBOLIC_ARRAY), array_chk);
							EnableWindow(GetDlgItem(hwndDlg, IDC_STATIC_SYMBOLIC_BYTE), array_chk);
							EnableWindow(GetDlgItem(hwndDlg, IDC_STATIC_SYMBOLIC_INIT), array_chk && !delete_mode);
							EnableWindow(GetDlgItem(hwndDlg, IDC_EDIT_SYMBOLIC_INIT), array_chk && !delete_mode);
							break;
						}
						case IDC_CHECK_SYMBOLIC_COMMENT_ARRAY_HEAD:
						{
							bool comment_head_only = IsDlgButtonChecked(hwndDlg, IDC_CHECK_SYMBOLIC_COMMENT_ARRAY_HEAD) == BST_CHECKED;
							EnableWindow(GetDlgItem(hwndDlg, IDC_CHECK_SYMBOLIC_COMMENT_OVERWRITE), !comment_head_only);
							break;
						}
						case IDOK:
						{
							unsigned int newAddress = 0;
							char newOffset[6] = { 0 };
							GetDlgItemText(hwndDlg, IDC_SYMBOLIC_ADDRESS, newOffset, 6);
							if (sscanf(newOffset, "%*[$]%4X", &newAddress) != EOF)
							{

								unsigned int arraySize = 0;
								unsigned int arrayInit = 0;
								if (IsDlgButtonChecked(hwndDlg, IDC_CHECK_SYMBOLIC_ARRAY) == BST_CHECKED)
								{
									char strArraySize[6] = { 0 };
									GetDlgItemText(hwndDlg, IDC_EDIT_SYMBOLIC_ARRAY, strArraySize, 6);
									if (*strArraySize)
										sscanf(strArraySize, "%4X", &arraySize);
								}

								if (IsDlgButtonChecked(hwndDlg, IDC_CHECK_SYMBOLIC_DELETE) == BST_UNCHECKED)
								{
									char newName[NL_MAX_NAME_LEN + 1] = { 0 };
									GetDlgItemText(hwndDlg, IDC_SYMBOLIC_NAME, newName, NL_MAX_NAME_LEN + 1);
									char newComment[NL_MAX_MULTILINE_COMMENT_LEN + 1] = { 0 };
									GetDlgItemText(hwndDlg, IDC_SYMBOLIC_COMMENT, newComment, NL_MAX_MULTILINE_COMMENT_LEN + 1);

									char strArrayInit[6] = { 0 };
									GetDlgItemText(hwndDlg, IDC_EDIT_SYMBOLIC_INIT, strArrayInit, 6);
									if (*strArrayInit)
										sscanf(strArrayInit, "%4X", &arrayInit);

									AddNewSymbolicName(newAddress, newOffset, newName, newComment, arraySize, arrayInit, IsDlgButtonChecked(hwndDlg, IDC_CHECK_SYMBOLIC_NAME_OVERWRITE) == BST_CHECKED, IsDlgButtonChecked(hwndDlg, IDC_CHECK_SYMBOLIC_COMMENT_ARRAY_HEAD) == BST_CHECKED, IsDlgButtonChecked(hwndDlg, IDC_CHECK_SYMBOLIC_COMMENT_OVERWRITE) == BST_CHECKED);
								} else
									DeleteSymbolicName(newAddress, arraySize);

								WriteNameFileToDisk(generateNLFilenameForAddress(newAddress), getNamesPointerForAddress(newAddress));
							}
							EndDialog(hwndDlg, 1);
							break;
						}
						case IDCANCEL:
						{
							EndDialog(hwndDlg, 0);
							break;
						}
					}
					break;
				}
			}
        	break;
		}
	}
	return FALSE;
}

// returns true if user pressed OK, false if Cancel
bool DoSymbolicDebugNaming(int offset, HWND parentHWND)
{
	if (!FCEUI_EmulationPaused())
		FCEUI_ToggleEmulationPause();
	loadNameFiles();
	if (DialogBoxParam(fceu_hInstance, MAKEINTRESOURCE(IDD_SYMBOLIC_DEBUG_NAMING), parentHWND, SymbolicNamingCallB, offset))
		return true;
	return false;
}

void AddNewSymbolicName(uint16 newAddress, char* newOffset, char* newName, char* newComment, int size, int init, bool nameOverwrite, bool commentHeadOnly, bool commentOverwrite)
{
	// remove all delimiterChars from name and comment
	char* pos = newName;
	while (pos < newName + strlen(newName))
	{
		pos = strstr(pos, delimiterChar);
		if (pos)
			strcpy(pos, pos + 1);
		else
			break;
	}
	pos = newComment;
	while (pos < newComment + strlen(newComment))
	{
		pos = strstr(pos, delimiterChar);
		if (pos)
			strcpy(pos, pos + 1);
		else
			break;
	}

	if (*newName || *newComment)
	{
<<<<<<< HEAD
		int i = 0;
		char* tmpNewOffset = (char*)malloc(strlen(newOffset) + 1);
		strcpy(tmpNewOffset, newOffset);
		uint16 tmpNewAddress = newAddress;
		int tmpInit = init;
		do {
			Name* node = getNamesPointerForAddress(tmpNewAddress);
			if (!node)
=======
		if (!initialNode)
		{
			// no previous data, create new list
			node = (Name*)malloc(sizeof(Name));
			node->offset = (char*)malloc(strlen(newOffset) + 1);
			strcpy(node->offset, newOffset);
			node->offsetNumeric = newAddress;
			if (strlen(newName))
			{
				node->name = (char*)malloc(strlen(newName) + 1);
				strcpy(node->name, newName);
			}
			else
			{
				node->name = 0;
			}
			if (strlen(newComment))
>>>>>>> 6e0a5a39
			{
				node = (Name*)malloc(sizeof(Name));
				node->offset = (char*)malloc(strlen(tmpNewOffset) + 1);
				strcpy(node->offset, tmpNewOffset);
				node->offsetNumeric = tmpNewAddress;

				// Node name
				if (strlen(newName))
				{
<<<<<<< HEAD
					if (size)
					{
						char arr_index[16];
						sprintf(arr_index, "[%X]", tmpInit);
						node->name = (char*)malloc(strlen(newName) + strlen(arr_index) + 1);
						strcpy(node->name, newName);
						strcat(node->name, arr_index);
=======
					// found matching address - replace its name and comment
					if (node->name)
						free(node->name);
					if (strlen(newName))
					{
						node->name = (char*)malloc(strlen(newName) + 1);
						strcpy(node->name, newName);
					} else
					{
						node->name = 0;
					}
					if (node->comment)
					{
						free(node->comment);
>>>>>>> 6e0a5a39
					}
					else
					{
<<<<<<< HEAD
						node->name = (char*)malloc(strlen(newName) + 1);
						strcpy(node->name, newName);
=======
						node->comment = (char*)malloc(strlen(newComment) + 1);
						strcpy(node->comment, newComment);
					} else
					{
						node->comment = 0;
>>>>>>> 6e0a5a39
					}
				}
				else
					node->name = 0;

				if ((i == 0 || !commentHeadOnly) && strlen(newComment))
				{
					node->comment = (char*)malloc(strlen(newComment) + 1);
					strcpy(node->comment, newComment);
				}
				else
					node->comment = 0;

				node->next = 0;
				setNamesPointerForAddress(tmpNewAddress, node);
			}
			else
			{
				while (node)
				{
<<<<<<< HEAD
					if (node->offsetNumeric == tmpNewAddress)
					{
						// found matching address, proccessing its name and comment based on the configuration
						if ((i == 0 || nameOverwrite) && node->name)
						{
							free(node->name);
							node->name = 0;
						}
						if (!node->name && strlen(newName))
						{
							if (size)
							{
								char arr_index[16];
								sprintf(arr_index, "[%X]", tmpInit);
								node->name = (char*)malloc(strlen(newName) + strlen(arr_index) + 1);
								strcpy(node->name, newName);
								strcat(node->name, arr_index);
							}
							else
							{
								node->name = (char*)malloc(strlen(newName) + 1);
								strcpy(node->name, newName);
							}
						}

						if ((i == 0 || !commentHeadOnly && commentOverwrite) && node->comment)
						{
							free(node->comment);
							node->comment = 0;
						}
						if (!node->comment && strlen(newComment))
						{
							node->comment = (char*)malloc(strlen(newComment) + 1);
							strcpy(node->comment, newComment);
						}

						break;
					}

					if (node->next)
						node = node->next;
					else {
						// this is the last node in the list - so just append the address
						Name* newNode = (Name*)malloc(sizeof(Name));
						newNode->offset = (char*)malloc(strlen(tmpNewOffset) + 1);
						strcpy(newNode->offset, tmpNewOffset);
						newNode->offsetNumeric = tmpNewAddress;

						// Node name
						if (strlen(newName))
						{
							if (size)
							{
								char arr_index[16];
								sprintf(arr_index, "[%X]", tmpInit);
								newNode->name = (char*)malloc(strlen(newName) + strlen(arr_index) + 1);
								strcpy(newNode->name, newName);
								strcat(newNode->name, arr_index);
							}
							else
							{
								newNode->name = (char*)malloc(strlen(newName) + 1);
								strcpy(newNode->name, newName);
							}
						}
						else
							newNode->name = 0;

						if ((i == 0 || !commentHeadOnly) && strlen(newComment))
						{
							newNode->comment = (char*)malloc(strlen(newComment) + 1);
							strcpy(newNode->comment, newComment);
						}
						else
							newNode->comment = 0;

						newNode->next = 0;
						node->next = newNode;
						break;
=======
					// this is the last node in the list - so just append the address
					Name* newNode = (Name*)malloc(sizeof(Name));
					node->next = newNode;
					newNode->offset = (char*)malloc(strlen(newOffset) + 1);
					strcpy(newNode->offset, newOffset);
					newNode->offsetNumeric = newAddress;
					
					if (strlen(newName))
					{
						newNode->name = (char*)malloc(strlen(newName) + 1);
						strcpy(newNode->name, newName);
					}
					else {
						newNode->name = 0;
					}
					if (strlen(newComment))
					{
						newNode->comment = (char*)malloc(strlen(newComment) + 1);
						strcpy(newNode->comment, newComment);
					} else {
						newNode->comment = 0;
>>>>>>> 6e0a5a39
					}
				}
			}
<<<<<<< HEAD
			++tmpNewAddress;
			++tmpInit;
			sprintf(tmpNewOffset, "$%04X", tmpNewAddress);
		} while (++i < size);
	}
}

void DeleteSymbolicName(uint16 address, int size)
{
	int i = 0;
	uint16 tmpAddress = address;
	do {
		Name* prev = 0;
		Name* initialNode = getNamesPointerForAddress(tmpAddress);
		Name* node = initialNode;
=======
		}
	} else
	{
		// name and comment field are all empty - remove the address from the list
		Name* previousNode = 0;
>>>>>>> 6e0a5a39
		while (node)
		{
			if (node->offsetNumeric == tmpAddress)
			{
				if (node->offset)
					free(node->offset);
				if (node->name)
					free(node->name);
				if (prev)
					prev->next = node->next;
				if (node == initialNode)
					setNamesPointerForAddress(tmpAddress, node->next);
				free(node);
				break;
			}
			prev = node;
			node = node->next;
		}
		++tmpAddress;
	} while (++i < size);
}

void WriteNameFileToDisk(const char* filename, Name* node)
{
	FILE* f = fopen(filename, "wb");
	char tempComment[NL_MAX_MULTILINE_COMMENT_LEN + 10];
	if (f)
	{
		char tempString[10 + 1 + NL_MAX_NAME_LEN + 1 + NL_MAX_MULTILINE_COMMENT_LEN + 1];
		while (node)
		{
			strcpy(tempString, node->offset);
			strcat(tempString, delimiterChar);
			if (node->name)
				strcat(tempString, node->name);
			strcat(tempString, delimiterChar);
			if (node->comment)
			{
				// dump multiline comment
				strcpy(tempComment, node->comment);
				char* remainder_pos = tempComment;
				char* crlf_pos = strstr(tempComment, "\r\n");
				while (crlf_pos)
				{
					*crlf_pos = 0;
					strcat(tempString, remainder_pos);
					strcat(tempString, "\r\n\\");
					crlf_pos = remainder_pos = crlf_pos + 2;
					crlf_pos = strstr(crlf_pos, "\r\n");
				}
				strcat(tempString, remainder_pos);
				strcat(tempString, "\r\n");
			} else
			{
				strcat(tempString, "\r\n");
			}
			// write to the file
			fwrite(tempString, 1, strlen(tempString), f);
			node = node->next;
		}
		fclose(f);
	}
}

INT_PTR CALLBACK nameDebuggerBookmarkCallB(HWND hwndDlg, UINT uMsg, WPARAM wParam, LPARAM lParam)
{
	static std::pair<unsigned int, std::string>* debuggerBookmark;

	switch (uMsg)
	{
		case WM_INITDIALOG:
		{
			// Limit bookmark descriptions to 50 characters
			SendDlgItemMessage(hwndDlg, IDC_BOOKMARK_DESCRIPTION, EM_SETLIMITTEXT, 50, 0);

			// Limit the address text
			SendDlgItemMessage(hwndDlg, IDC_BOOKMARK_ADDRESS, EM_SETLIMITTEXT, 4, 0);
			DefaultEditCtrlProc = (WNDPROC)SetWindowLongPtr(GetDlgItem(hwndDlg, IDC_BOOKMARK_ADDRESS), GWLP_WNDPROC, (LONG_PTR)FilterEditCtrlProc);

			debuggerBookmark = (std::pair<unsigned int, std::string>*)lParam;
			char addr[8];
			sprintf(addr, "%04X", debuggerBookmark->first);

			// Set address and description
			sprintf(addr, "%04X", debuggerBookmark->first);
			SetDlgItemText(hwndDlg, IDC_BOOKMARK_ADDRESS, addr);
			SetDlgItemText(hwndDlg, IDC_BOOKMARK_DESCRIPTION, debuggerBookmark->second.c_str());

			// Set focus to the edit field.
			SetFocus(GetDlgItem(hwndDlg, IDC_BOOKMARK_DESCRIPTION));
			SendDlgItemMessage(hwndDlg, IDC_BOOKMARK_DESCRIPTION, EM_SETSEL, 0, 52);

			break;
		}
		case WM_QUIT:
		case WM_CLOSE:
			EndDialog(hwndDlg, 0);
			break;
		case WM_COMMAND:
			switch (HIWORD(wParam))
			{
				case BN_CLICKED:
					switch (LOWORD(wParam))
					{
						case IDOK:
						{
							char addr_str[8];
							GetDlgItemText(hwndDlg, IDC_BOOKMARK_ADDRESS, addr_str, 8);
							sscanf(addr_str, "%X", &debuggerBookmark->first);

							if (debuggerBookmark->first > 0xFFFE)
							{
								// if the address is out of range
								char errmsg[64];
								sprintf(errmsg, "The address must be in range of 0-%X", 0xFFFE);
								MessageBox(hwndDlg, errmsg, "Address out of range", MB_OK | MB_ICONERROR);
								SetFocus(GetDlgItem(hwndDlg, IDC_BOOKMARK_ADDRESS));
								return FALSE;
							}

						/*
							extern std::vector<std::pair<unsigned int, std::string>> bookmarks;
							for (std::vector<std::pair<unsigned int, std::string>>::iterator it = bookmarks.begin(); it != bookmarks.end(); ++it)
							{
								if (it->first == debuggerBookmark->first && it->second == debuggerBookmark->second)
								{
									// if the address already have a bookmark
									MessageBox(hwndDlg, "This address already have a bookmark", "Bookmark duplicated", MB_OK | MB_ICONASTERISK);
									return FALSE;
								}
							}
						*/

							// Update the description
							char description[51];
							GetDlgItemText(hwndDlg, IDC_BOOKMARK_DESCRIPTION, description, 50);
							debuggerBookmark->second = description;
							EndDialog(hwndDlg, 1);
							break;
						}
						case IDCANCEL:
							EndDialog(hwndDlg, 0);
					}
			}
	}

	return FALSE;
}

<|MERGE_RESOLUTION|>--- conflicted
+++ resolved
@@ -1099,7 +1099,6 @@
 
 	if (*newName || *newComment)
 	{
-<<<<<<< HEAD
 		int i = 0;
 		char* tmpNewOffset = (char*)malloc(strlen(newOffset) + 1);
 		strcpy(tmpNewOffset, newOffset);
@@ -1108,25 +1107,6 @@
 		do {
 			Name* node = getNamesPointerForAddress(tmpNewAddress);
 			if (!node)
-=======
-		if (!initialNode)
-		{
-			// no previous data, create new list
-			node = (Name*)malloc(sizeof(Name));
-			node->offset = (char*)malloc(strlen(newOffset) + 1);
-			strcpy(node->offset, newOffset);
-			node->offsetNumeric = newAddress;
-			if (strlen(newName))
-			{
-				node->name = (char*)malloc(strlen(newName) + 1);
-				strcpy(node->name, newName);
-			}
-			else
-			{
-				node->name = 0;
-			}
-			if (strlen(newComment))
->>>>>>> 6e0a5a39
 			{
 				node = (Name*)malloc(sizeof(Name));
 				node->offset = (char*)malloc(strlen(tmpNewOffset) + 1);
@@ -1136,7 +1116,6 @@
 				// Node name
 				if (strlen(newName))
 				{
-<<<<<<< HEAD
 					if (size)
 					{
 						char arr_index[16];
@@ -1144,35 +1123,11 @@
 						node->name = (char*)malloc(strlen(newName) + strlen(arr_index) + 1);
 						strcpy(node->name, newName);
 						strcat(node->name, arr_index);
-=======
-					// found matching address - replace its name and comment
-					if (node->name)
-						free(node->name);
-					if (strlen(newName))
+					}
+					else
 					{
 						node->name = (char*)malloc(strlen(newName) + 1);
 						strcpy(node->name, newName);
-					} else
-					{
-						node->name = 0;
-					}
-					if (node->comment)
-					{
-						free(node->comment);
->>>>>>> 6e0a5a39
-					}
-					else
-					{
-<<<<<<< HEAD
-						node->name = (char*)malloc(strlen(newName) + 1);
-						strcpy(node->name, newName);
-=======
-						node->comment = (char*)malloc(strlen(newComment) + 1);
-						strcpy(node->comment, newComment);
-					} else
-					{
-						node->comment = 0;
->>>>>>> 6e0a5a39
 					}
 				}
 				else
@@ -1193,7 +1148,6 @@
 			{
 				while (node)
 				{
-<<<<<<< HEAD
 					if (node->offsetNumeric == tmpNewAddress)
 					{
 						// found matching address, proccessing its name and comment based on the configuration
@@ -1273,33 +1227,9 @@
 						newNode->next = 0;
 						node->next = newNode;
 						break;
-=======
-					// this is the last node in the list - so just append the address
-					Name* newNode = (Name*)malloc(sizeof(Name));
-					node->next = newNode;
-					newNode->offset = (char*)malloc(strlen(newOffset) + 1);
-					strcpy(newNode->offset, newOffset);
-					newNode->offsetNumeric = newAddress;
-					
-					if (strlen(newName))
-					{
-						newNode->name = (char*)malloc(strlen(newName) + 1);
-						strcpy(newNode->name, newName);
-					}
-					else {
-						newNode->name = 0;
-					}
-					if (strlen(newComment))
-					{
-						newNode->comment = (char*)malloc(strlen(newComment) + 1);
-						strcpy(newNode->comment, newComment);
-					} else {
-						newNode->comment = 0;
->>>>>>> 6e0a5a39
 					}
 				}
 			}
-<<<<<<< HEAD
 			++tmpNewAddress;
 			++tmpInit;
 			sprintf(tmpNewOffset, "$%04X", tmpNewAddress);
@@ -1315,13 +1245,6 @@
 		Name* prev = 0;
 		Name* initialNode = getNamesPointerForAddress(tmpAddress);
 		Name* node = initialNode;
-=======
-		}
-	} else
-	{
-		// name and comment field are all empty - remove the address from the list
-		Name* previousNode = 0;
->>>>>>> 6e0a5a39
 		while (node)
 		{
 			if (node->offsetNumeric == tmpAddress)
@@ -1470,4 +1393,3 @@
 
 	return FALSE;
 }
-
