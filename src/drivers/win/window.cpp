--- conflicted
+++ resolved
@@ -3194,9 +3194,7 @@
 	if(GetSaveFileName(&ofn))
 		FCEUI_SetSnapshotAsName(nameo);
 	FCEUI_SaveSnapshotAs();
-<<<<<<< HEAD
-}
-
+}
 
 void UpdateSortColumnIcon(HWND hwndListView, int sortColumn, bool sortAsc)
 {
@@ -3213,8 +3211,4 @@
 			SendMessage(header, HDM_SETITEM, i, (LPARAM)&hdItem);
 		}
 	}
-}
-=======
-}
-
->>>>>>> f1432111
+}